--- conflicted
+++ resolved
@@ -250,35 +250,20 @@
 	return ipAddr, nil
 }
 
-<<<<<<< HEAD
 var (
-	endpoint     string
-	id           string
-	secret       string
-	mtu          string
-	mtuInt       int
-	dns          string
-	privateKey   wgtypes.Key
-	err          error
-	logLevel     string
-	updownScript string
+	endpoint             string
+	id                   string
+	secret               string
+	mtu                  string
+	mtuInt               int
+	dns                  string
+	privateKey           wgtypes.Key
+	err                  error
+	logLevel             string
+	updownScript         string
+	interfaceName        string
+	generateAndSaveKeyTo string
 )
-=======
-func main() {
-	var (
-		endpoint             string
-		id                   string
-		secret               string
-		mtu                  string
-		mtuInt               int
-		dns                  string
-		privateKey           wgtypes.Key
-		err                  error
-		logLevel             string
-		interfaceName        string
-		generateAndSaveKeyTo string
-	)
->>>>>>> 067e0792
 
 func main() {
 	// if PANGOLIN_ENDPOINT, NEWT_ID, and NEWT_SECRET are set as environment variables, they will be used as default values
@@ -288,12 +273,9 @@
 	mtu = os.Getenv("MTU")
 	dns = os.Getenv("DNS")
 	logLevel = os.Getenv("LOG_LEVEL")
-<<<<<<< HEAD
 	updownScript = os.Getenv("UPDOWN_SCRIPT")
-=======
 	interfaceName = os.Getenv("INTERFACE")
 	generateAndSaveKeyTo = os.Getenv("GENERATE_AND_SAVE_KEY_TO")
->>>>>>> 067e0792
 
 	if endpoint == "" {
 		flag.StringVar(&endpoint, "endpoint", "", "Endpoint of your pangolin server")
@@ -313,16 +295,14 @@
 	if logLevel == "" {
 		flag.StringVar(&logLevel, "log-level", "INFO", "Log level (DEBUG, INFO, WARN, ERROR, FATAL)")
 	}
-<<<<<<< HEAD
 	if updownScript == "" {
 		flag.StringVar(&updownScript, "updown", "", "Path to updown script to be called when targets are added or removed")
-=======
+	}
 	if interfaceName == "" {
 		flag.StringVar(&interfaceName, "interface", "wg1", "Name of the WireGuard interface")
 	}
 	if generateAndSaveKeyTo == "" {
 		flag.StringVar(&generateAndSaveKeyTo, "generateAndSaveKeyTo", "", "Path to save generated private key")
->>>>>>> 067e0792
 	}
 
 	// do a --version check
